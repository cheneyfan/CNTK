--- conflicted
+++ resolved
@@ -83,11 +83,7 @@
         if (useDistributedMBReading)
             dataReader->StartDistributedMinibatchLoop(mbSize, 0, m_mpi->CurrentNodeRank(), m_mpi->NumNodesInUse(), inputMatrices.GetStreamDescriptions(), testSize);
         else
-<<<<<<< HEAD
-            dataReader->StartMinibatchLoop(mbSize, 0, testSize);
-=======
             dataReader->StartMinibatchLoop(mbSize, 0, inputMatrices.GetStreamDescriptions(), testSize);
->>>>>>> 43c7fc81
 
         m_net->StartEvaluateMinibatchLoop(evalNodes);
 
@@ -232,157 +228,6 @@
         return evalResults;
     }
 
-<<<<<<< HEAD
-=======
-    // TODO: remove code dup w.r.t. Evaluate()
-    void EvaluateBN(IDataReader* dataReader, const vector<wstring>& evalNodeNames, const wstring exportPath, const size_t mbSize, const int iters = 240, const size_t testSize = requestDataSize)
-    {
-        ScopedNetworkOperationMode modeGuard(m_net, NetworkOperationMode::inferring);
-
-        // determine nodes to evaluate
-        std::vector<ComputationNodeBasePtr> evalNodes;
-
-        set<ComputationNodeBasePtr> criteriaLogged; // (keeps track ot duplicates to avoid we don't double-log critera)
-        if (evalNodeNames.size() == 0)
-        {
-            fprintf(stderr, "evalNodeNames are not specified, using all the default evalnodes and training criterion nodes.\n");
-            if (m_net->EvaluationNodes().empty() && m_net->FinalCriterionNodes().empty())
-                InvalidArgument("There is no default evaluation node or training criterion specified in the network.");
-
-            for (const auto& node : m_net->EvaluationNodes())
-                if (criteriaLogged.insert(node).second)
-                    evalNodes.push_back(node);
-
-            for (const auto& node : m_net->FinalCriterionNodes())
-                if (criteriaLogged.insert(node).second)
-                    evalNodes.push_back(node);
-        }
-        else
-        {
-            for (int i = 0; i < evalNodeNames.size(); i++)
-            {
-                const auto& node = m_net->GetNodeFromName(evalNodeNames[i]);
-                if (!criteriaLogged.insert(node).second)
-                    continue;
-                if (node->GetSampleLayout().GetNumElements() != 1)
-                    InvalidArgument("Criterion nodes to evaluate must have dimension 1x1.");
-                evalNodes.push_back(node);
-            }
-        }
-
-        // allocate memory for forward computation
-        m_net->AllocateAllMatrices(evalNodes, {}, nullptr);
-
-        // prepare features and labels
-        auto& featureNodes = m_net->FeatureNodes();
-        auto& labelNodes = m_net->LabelNodes();
-
-        StreamMinibatchInputs inputMatrices;
-        for (auto& node : featureNodes)
-            inputMatrices.AddInput(node->NodeName(), node->ValuePtr(), node->GetMBLayout(), node->GetSampleLayout());
-        for (auto& node : labelNodes)
-            inputMatrices.AddInput(node->NodeName(), node->ValuePtr(), node->GetMBLayout(), node->GetSampleLayout());
-
-        bool useParallelTrain = (m_mpi != nullptr);
-        bool useDistributedMBReading = useParallelTrain && m_enableDistributedMBReading && dataReader->SupportsDistributedMBRead();
-        if (useDistributedMBReading)
-            dataReader->StartDistributedMinibatchLoop(mbSize, 0, m_mpi->CurrentNodeRank(), m_mpi->NumNodesInUse(), testSize);
-        else
-            dataReader->StartMinibatchLoop(mbSize, 0, testSize);
-
-        m_net->StartEvaluateMinibatchLoop(evalNodes);
-
-        // Passing in two empty node lists so the dispatcher can work for the evalNodes.
-        std::list<ComputationNodeBasePtr> learnableNodes;
-        std::vector<ComputationNodeBasePtr> criterionNodes;
-
-        // First, all batch normalization nodes should be marked.
-        std::vector<ComputationNodeBasePtr> batchNormalNodes;
-        shared_ptr<FlowControlNode> nestedNetwork = static_pointer_cast<FlowControlNode>(m_net->GetNestedNetwork(evalNodes[0]));
-        for (auto& node : nestedNetwork->GetNestedNodes()) 
-        {
-            shared_ptr<BatchNormalizationNode<ElemType>> castNode =
-                dynamic_pointer_cast<BatchNormalizationNode<ElemType>>(node);
-            if (castNode) 
-            {
-                batchNormalNodes.push_back(node);
-            }
-        }
-
-        // Push all batch normalization mean and std into learn params values for mpi update
-        std::vector<Matrix<ElemType>*> learnParamsValues(2, nullptr);
-
-        bool noMoreSamplesToProcess = false;
-        for (auto& node : batchNormalNodes) 
-        {
-            shared_ptr<BatchNormalizationNode<ElemType>> batchNode =
-                static_pointer_cast<BatchNormalizationNode<ElemType>>(node);
-            batchNode->SetPostBatchNormalizationBegin();
-            size_t actualMBSize = 0;
-
-            LOGPRINTF(stderr, "Start evaluating: %ls\n", batchNode->GetName().c_str());
-
-            // Post batch normal iters
-            for (int iter = 0; iter < iters; iter++) 
-            {
-                bool wasDataRead = DataReaderHelpers::GetMinibatchIntoNetwork<ElemType>(*dataReader, m_net, 
-                    nullptr, useDistributedMBReading, useParallelTrain, inputMatrices, actualMBSize, m_mpi);
-
-                if (!wasDataRead && (!useDistributedMBReading || noMoreSamplesToProcess))
-                    break;
-
-                // TODO should handle it, since post BN exist no samples in iters
-                if (!wasDataRead)
-                    actualMBSize = 0;
-
-                // Batch Normalization Evaluate don't need to support subMinibatches
-                ComputationNetwork::BumpEvalTimeStamp(featureNodes);
-                ComputationNetwork::BumpEvalTimeStamp(labelNodes);
-
-                m_net->ForwardProp(evalNodes[0], nullptr, node);
-                dataReader->DataEnd();
-            }
-            batchNode->SetPostBatchNormalizationEnd();
-
-            // Sync during or after all iters of a BN node are equivalent
-            if (useParallelTrain) 
-            {
-                if (m_gradHeader == nullptr)
-                {
-                    m_gradHeader.reset(DistGradHeader::Create(evalNodes.size()), [](DistGradHeader* ptr) 
-                    {
-                        DistGradHeader::Destroy(ptr);
-                    });
-                }
-                SimpleDistGradAggregator<ElemType> distGradAgg(m_mpi, false /*useAsyncAggregation*/, 0 /*syncStatsTrace*/);
-
-                auto runMeanParameterPtr = node->GetInputs()[3];
-                auto runStdParameterPtr = node->GetInputs()[4];
-
-                shared_ptr<ComputationNode<ElemType>> runMeanNode = static_pointer_cast<ComputationNode<ElemType>>(runMeanParameterPtr);
-                shared_ptr<ComputationNode<ElemType>> runStdNode = static_pointer_cast<ComputationNode<ElemType>>(runStdParameterPtr);
-
-                learnParamsValues[0] = &(runMeanNode->Value());
-                learnParamsValues[1] = &(runStdNode->Value());
-
-                m_gradHeader->numSamples = actualMBSize ? 1 : actualMBSize;
-                distGradAgg.AggregateGradients(learnParamsValues, m_gradHeader.get(), /*resetState =*/ false);
-
-                for (auto& parameter : learnParamsValues) 
-                {
-                    (*parameter) /= (ElemType)m_mpi->NumNodesInUse();
-                }
-            }
-        }
-
-        // Save Model
-        if (!useParallelTrain || m_mpi->CurrentNodeRank() == m_mpi->MainNodeRank())
-            m_net->Save(exportPath);
-
-        return;
-    }
-
->>>>>>> 43c7fc81
 protected:
     void DisplayEvalStatistics(const size_t startMBNum, const size_t endMBNum, const size_t numSamplesLastLogged,
                                const vector<ComputationNodeBasePtr>& evalNodes,
