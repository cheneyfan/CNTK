--- conflicted
+++ resolved
@@ -282,18 +282,6 @@
     double m_L2RegWeight;
     double m_L1RegWeight;
 
-<<<<<<< HEAD
-	// Parallel training related with ASGD 
-	intargvector m_numMBsToASGDPushAndPull;  // decide how many minibatchs should ASGD to a pull&push to parameter server.
-									   //      note that, this will override m_nFramesBetweenASGDSync when set.
-	intargvector m_nFramesBetweenASGDSync;
-	bool m_isPipeline;
-	bool m_isSimulatingMA;
-	intargvector m_nEpochBarrier;
-	AdjustLearningRateatBeginning m_adjustlearningrateatbeginning;
-	double m_adjustcoefficient;
-	size_t m_adjustnbminibatch;
-=======
 	  // Parallel training related with ASGD 
 	  intargvector m_numMBsToASGDPushAndPull;  // decide how many minibatchs should ASGD to a pull&push to parameter server.
 									                         //      note that, this will override m_nFramesBetweenASGDSync when set.
@@ -303,7 +291,6 @@
     AdjustLearningRateatBeginning m_adjustlearningrateatbeginning;
     double m_adjustcoefficient;
     size_t m_adjustnbminibatch;
->>>>>>> 2e164ab3
 
     //sequence training
     double m_hSmoothingWeight;
