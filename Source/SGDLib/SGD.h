--- conflicted
+++ resolved
@@ -1,111 +1,3 @@
-<<<<<<< HEAD
-//
-// <copyright file="SGD.h" company="Microsoft">
-//     Copyright (c) Microsoft Corporation.  All rights reserved.
-// </copyright>
-//
-#pragma once
-
-#include "Basics.h"
-#include "ComputationNetwork.h"
-#include "NonlinearityNodes.h"          // for DropoutNode
-#include "CompositeComputationNodes.h"  // for PrecomputeNode
-#include "SimpleEvaluator.h"
-#include "DataReader.h"
-#include "IComputationNetBuilder.h"
-#include "ScriptableObjects.h"
-#include <vector>
-#include <string>
-#include <stdexcept>
-#include "fileutil.h"
-#include "Config.h"
-#include <chrono> 
-#include <random>
-#include "Profiler.h"
-
-using namespace std;    // ugh! TODO: get rid of this from .h files!!!
-
-namespace Microsoft { namespace MSR { namespace CNTK {
-
-enum class LearningRateSearchAlgorithm : int
-{
-    None,
-    AdjustAfterEpoch,
-    SearchBeforeEpoch
-};
-
-enum class AdaptationRegType : int
-{
-    None,
-    KL
-};
-
-enum class GradientsUpdateType : int
-{
-    None,
-    AdaGrad,
-    RmsProp,
-    FSAdaGrad
-};
-
-// TODO: While currently combining these methods is not supported,
-// these are not mutually exclusive and we can/should support combinations of these
-// in the future
-enum class ParallelizationMethod : int
-{
-    None = 0,
-    DataParallelSGD = 1,
-    ModelAveragingSGD = (1 << 1),
-    ModelParallelSGD = (1 << 2), // Currently unsupported
-};
-
-// configuration parameters associated with RMSProp learning algorithm
-struct RMSPropInfo
-{
-    double gamma;
-    double inc;
-    double dec;
-    double max;
-    double min;
-
-    RMSPropInfo()
-    {
-        gamma = 0.99;
-        inc = 1.2;
-        dec = 0.75;
-        max = 10.0;
-        min = 0.1;
-    }
-};
-
-struct GradientUpdateInfo
-{
-    GradientsUpdateType mType;
-    float mGaussianNoiseInjectStd;
-
-    GradientUpdateInfo()
-    {
-        mType = GradientsUpdateType::AdaGrad;
-        mGaussianNoiseInjectStd = 0.0075f;
-    }
-};
-
-// ---------------------------------------------------------------------------
-// SGDParams -- parameters for SGD
-//
-// TODO: This should keep everything that is configured by the config.
-//       Currently it does not store which matrices are used.
-// ---------------------------------------------------------------------------
-
-struct SGDParams : public ScriptableObjects::Object
-{
-    template<class ConfigRecord>    // (needed for default value of m_gradientBits)
-    SGDParams(const ConfigRecord& configSGD, size_t sizeofElemType);
-
-    SGDParams(const ScriptableObjects::IConfigRecordPtr configp);
-
-    //SGDParams(SGDParams&&) = default; // (does not compile in VS 2013; not critical)
-=======
 //
 // Copyright (c) Microsoft. All rights reserved.
 // Licensed under the MIT license. See LICENSE.md file in the project root for full license information.
@@ -208,21 +100,16 @@
     SGDParams(const ScriptableObjects::IConfigRecordPtr configp);
 
     // SGDParams(SGDParams&&) = default; // (does not compile in VS 2013; not critical)
->>>>>>> 4fe5fd72
+
 
 protected:
     // learning rate per sample provided outside
     floatargvector m_learningRatesParam;
-<<<<<<< HEAD
-    intargvector m_learningRatesSpecifiedForMBSize;       // 1 for per sample, m_mbSize[] for per MB
-    floatargvector m_momentumParam;
-    intargvector m_momentumSpecifiedForMBSize;
-=======
     intargvector m_learningRatesSpecifiedForMBSize; // 1 for per sample, m_mbSize[] for per MB
     floatargvector m_momentumParam;
     intargvector m_momentumSpecifiedForMBSize;
     bool m_useNesterovMomentum;
->>>>>>> 4fe5fd72
+
 
     // Determine the MB size used for mapping a given learning-rate or momentum parameter to a per-sample value.
     // MB size is the number of samples across all time steps and parallel sequences.
@@ -233,13 +120,8 @@
     size_t FixUpEffectiveMBSize(size_t specifiedMBSize, size_t numParallelSequences) const
     {
         // remedy the bug that truncation size is incorrectly passed as MB size
-<<<<<<< HEAD
-        if (m_truncated && specifiedMBSize > 1)         // currently only happens in this mode
-            specifiedMBSize *= numParallelSequences;    // assume 'specifiedMBSize' refers to truncation size
-=======
         if (m_truncated && specifiedMBSize > 1)      // currently only happens in this mode
             specifiedMBSize *= numParallelSequences; // assume 'specifiedMBSize' refers to truncation size
->>>>>>> 4fe5fd72
         // end bug post-fix
         // TODO: This ^^ should go away once SGD gets fixed to take the truncation size as a parameter.
 
@@ -248,378 +130,6 @@
 
     // helpers to convert learning rates to per-sample values used in the actual algorithms
     // 'numParallelSequences' must be specified because of the definitional MB-size bug in SGD mentioned above, and should go away once that is sorted out.
-<<<<<<< HEAD
-    double GetLearningRatePerSample(size_t epoch/*BUGBUG workaround:*/, size_t numParallelSequences) const
-    {
-        return m_learningRatesParam[epoch] / FixUpEffectiveMBSize(m_learningRatesSpecifiedForMBSize[epoch], numParallelSequences);
-    }
-    double GetMomentumPerSample(size_t epoch/*BUGBUG workaround:*/, size_t numParallelSequences) const
-    {
-        return pow(m_momentumParam[epoch], 1.0 / FixUpEffectiveMBSize(m_momentumSpecifiedForMBSize[epoch], numParallelSequences));
-    }
-
-    // only true when the user specify LearningRatePerMB and the number of parallel utterances in Reader > 1
-    //bool m_needToNormalizeLRByParallUtterance;          // TODO: should go away
-    //bool m_needToNormalizeMomentumByParallUtterance;
-
-    intargvector m_mbSize;
-    bool m_truncated;           // do BPTT
-    // BUGBUG: The 'Truncated' option is duplicated in the reader and must be set to the same there (e.g. by defining in the config on an outer enclosing level, like current samples).
-    //         We really should only read it in SGD and pass it ourselves on to the Reader, instead of it being a Reader parameter.
-    // BUGBUG: If m_truncated, then m_mbSize is interpreted as truncation length; the actual MB size is a combination of that and the #parallel sequences specified in the reader.
-    // TODO: do not specify 'Truncated' but 'TruncatedLength', set m_truncated so given, and let m_mbSize control how many #parallel sequences the reader is allowed to pack into an MB.
-    size_t m_maxSamplesInRAM; 
-    // This is related with subminibatch implementation 
-    // maxSamplesInRAM denotes how many samples we used in forward-backward on net. 
-    // Due to the GPU memory limitations, it is sometime not possible to hold the m_mbSize in RAM. 
-    // To mitigate this issue, we adopt the sub-minibatch implementation, where 
-    // each m_mbSize[epoch] is divided by a few sub-minibatch of which size will be no more than m_maxSamplesInRAM
-    // a forward-backward is performed for each sub-minibathch; a model update is performed after each minibatch 
-
-
-    // the number of samples in each epoch (0 means, use all the samples in each epoch).
-    size_t m_epochSize;
-    size_t m_maxComputedEpochSize;
-
-    // the total number of epochs to run.
-    size_t m_maxEpochs;
-
-    bool m_gradientClippingWithTruncation;
-    double m_clippingThresholdPerSample;
-
-    intargvector m_numMiniBatch4LRSearch;
-    size_t m_numBestSearchEpoch;
-
-    LearningRateSearchAlgorithm m_autoLearnRateSearchType;
-
-    AdaptationRegType m_adaptationRegType;
-    double m_adaptationRegWeight;
-    bool m_needAdaptRegularization;
-
-    bool m_loadBestModel;
-    double m_reduceLearnRateIfImproveLessThan;
-    bool m_continueReduce;
-
-    // determine after how many epochs the learning rate should be auto adjusted.
-    size_t m_learnRateAdjustInterval;
-
-    bool m_useCVSetControlLRIfCVExists;
-    bool m_useEvalCriterionControlLR;
-
-    double m_increaseLearnRateIfImproveMoreThan;
-    double m_learnRateIncreaseFactor;
-    double m_learnRateDecreaseFactor;
-    bool m_autoAdjustMinibatch;
-    size_t m_minibatchSearchCriterionErrorMargin;
-    size_t m_minibatchSizeTuningFrequency;
-    size_t m_minibatchSizeTuningMax;
-
-    floatargvector m_dropoutRates;
-    size_t m_maxTempMemSizeInSamplesForCNN;
-
-    int m_traceLevel;
-
-    size_t m_numPrevLearnRates;
-
-    double m_minLearnRate;
-
-    GradientUpdateInfo m_gradType;
-    RMSPropInfo m_rpi;
-
-    int m_numMBsToShowResult;
-    int m_numMBsToCUDAProfile;
-
-    bool m_doGradientCheck;
-    double m_gradientCheckSigDigit;
-
-    bool m_doUnitTest;
-
-    bool m_useAllDataForPreComputedNode;
-
-    // Parallel training
-    ParallelizationMethod m_parallelizationMethod;
-    bool m_enableDistributedMBReading;
-    int m_parallelizationStartEpochNum;
-
-    // decide if/how often we measure and show sync performance stats (seconds spend on sync, seconds since last sync etc.) ?  
-    // 0: No sync perfomance stats
-    // 1: Show stats on every sync 
-    // n > 1: Show stats after every n sync
-    int  m_syncStatsTrace;
-
-    // Data parallel SGD training parameters
-    int m_numGradientBits;
-    bool m_bufferedAsyncGradientAggregation;
-    bool m_zeroThresholdFor1Bit;
-
-    // Parallel training related with MA 
-    size_t m_nFramesBetweenMASync;
-
-    bool m_needAveMultiplier;
-    double m_L2RegWeight;
-    double m_L1RegWeight;
-
-    //sequence training
-    double m_hSmoothingWeight;
-    double m_frameDropThresh;
-    bool m_doReferenceAlign;
-	size_t m_blankNum;
-};
-
-template<class ElemType> class IDistGradAggregator;
-
-// -----------------------------------------------------------------------
-// class SGD
-// -----------------------------------------------------------------------
-
-// TODO: make this independent of ElemType. Then these repeated dynamic_pointer_casts will go away
-// TODO: why is this a class, and not just a procedure? Then we wouldn't have to include the massive header
-template<class ElemType>
-class SGD : public SGDParams
-{
-protected:
-    typedef shared_ptr<ComputationNode<ElemType>> ComputationNodePtr;
-    typedef ClassBasedCrossEntropyWithSoftmaxNode<ElemType>* ClassBasedCrossEntropyWithSoftmaxNodePtr;
-
-public:
-    // constructor from old CNTK config. This is a function template that is also used to get the config from Scripting.
-    template<class ConfigRecordType>
-    SGD(const ConfigRecordType & configSGD) :
-        SGDParams(configSGD, sizeof(ElemType)),
-        // TODO: The next few do not belong into SGD any more than the network or reader we operate on. Either move network and reader in here, or move these out.
-        m_modelPath((const wstring &)configSGD(L"modelPath")),
-        m_keepCheckPointFiles(configSGD(L"keepCheckPointFiles", false)),
-        //m_validateAfterModelReloading(configSGD(L"validateAfterModelReloading", true)),
-        m_trainCriterionNodeName((const wstring &)configSGD(L"trainCriterionNodeName", L"")),
-        m_evalCriterionNodeName((const wstring &)configSGD(L"evalCriterionNodeName", L"")),
-        m_prevChosenMinibatchSize(0),
-        m_lastFinishedEpochTrainLoss(0.0),
-        m_distGradAgg(nullptr),
-        m_gradHeader(nullptr)
-    {
-            msra::files::make_intermediate_dirs(m_modelPath);
-    }
-    // note: This must be in the header, as we cannot properly specialize this constructor in the CPP to make sure all versions are generated.
-
-    // constructor from Scripting
-    SGD(const ScriptableObjects::IConfigRecordPtr configp) :
-        SGD(*configp)
-    { }
-
-    void Train(function<ComputationNetworkPtr(DEVICEID_TYPE)> createNetworkFn, DEVICEID_TYPE deviceId,
-               IDataReader<ElemType>* trainSetDataReader,
-               IDataReader<ElemType>* validationSetDataReader,
-               const bool makeMode = true);
-    void Adapt(wstring origModelFileName, wstring refNodeName,
-               IDataReader<ElemType>* trainSetDataReader,
-               IDataReader<ElemType>* validationSetDataReader,
-               const DEVICEID_TYPE deviceID, const bool makeMode = true);
-#if 0
-    // TODO: per discussion with Dong Yu, Guoguo Chen, and Yu Zhang, this function can be removed.
-    void SequenceTrain(IComputationNetBuilder<ElemType>* netBuilder, wstring origModelFileName,
-                       IDataReader<ElemType>* trainSetDataReader, IDataReader<ElemType>* validationSetDataReader,
-                       const DEVICEID_TYPE deviceID, const bool makeMode = true);
-#endif
-
-protected:
-    std::vector<ComputationNodeBasePtr> & GetTrainCriterionNodes(ComputationNetworkPtr net);
-    std::vector<ComputationNodeBasePtr> & GetEvalCriterionNodes(ComputationNetworkPtr net);
-
-    void TrainOrAdaptModel(int startEpoch, ComputationNetworkPtr net,
-                           ComputationNetworkPtr refNet,
-                           ComputationNodeBasePtr refNode,
-                           IDataReader<ElemType>* trainSetDataReader,
-                           IDataReader<ElemType>* validationSetDataReader);
-
-protected:
-    // return true if precomputation is executed.
-    bool PreCompute(ComputationNetworkPtr net,
-                    IDataReader<ElemType>* trainSetDataReader,
-                    std::vector<ComputationNodeBasePtr> & featureNodes,
-                    std::vector<ComputationNodeBasePtr> & labelNodes,
-                    std::map<std::wstring, Matrix<ElemType>*>* inputMatrices);
-
-    // return a reasonable initial learning rate based on the initial mbsize
-    double SearchForBestLearnRate(ComputationNetworkPtr net,
-                                  ComputationNetworkPtr refNet,
-                                  const ComputationNodeBasePtr& refNode, const int epochNumber,
-                                  const double curLearnRate,
-                                  IDataReader<ElemType>* trainSetDataReader,
-                                  const std::vector<ComputationNodeBasePtr> & featureNodes,
-                                  const std::vector<ComputationNodeBasePtr> & labelNodes,
-                                  const std::vector<ComputationNodeBasePtr> & criterionNodes,
-                                  const std::vector<ComputationNodeBasePtr> & evaluationNodes,
-                                  std::map<std::wstring, Matrix<ElemType>*>* inputMatrices,
-                                  const std::list<ComputationNodeBasePtr> & learnableNodes,
-                                  std::list<Matrix<ElemType>>& smoothedGradients,
-                                  const bool learnRateInitialized,
-                                  const double largestPrevLearnRatePerSample);
-
-    void TrainOneMiniEpochAndReloadModel(ComputationNetworkPtr net,
-                                         ComputationNetworkPtr refNet,
-                                         const ComputationNodeBasePtr& refNode, const int epochNumber,
-                                         const size_t epochSize, IDataReader<ElemType>* trainSetDataReader,
-                                         const double learnRatePerSample,
-                                         const size_t minibatchSize,
-                                         const std::vector<ComputationNodeBasePtr> & featureNodes,
-                                         const std::vector<ComputationNodeBasePtr> & labelNodes,
-                                         const std::vector<ComputationNodeBasePtr> & criterionNodes,
-                                         const std::vector<ComputationNodeBasePtr> & evaluationNodes,
-                                         std::map<std::wstring, Matrix<ElemType>*>* inputMatrices,
-                                         const std::list<ComputationNodeBasePtr> & learnableNodes,
-                                         std::list<Matrix<ElemType>>& smoothedGradients,
-                                         /*out*/ double& epochCriterion,
-                                         /*out*/ std::vector<double>& epochEvalErrors,
-                                         /*out*/ size_t& totalSamplesSeen,
-                                         std::string prefixMsg = "");
-
-    size_t AdaptiveMinibatchSizing(ComputationNetworkPtr net,
-                                   ComputationNetworkPtr refNet,
-                                   const ComputationNodeBasePtr& refNode,
-                                   const int epochNumber,
-                                   const size_t numFramesToUseInSearch,
-                                   IDataReader<ElemType>* trainSetDataReader,
-                                   const double learnRatePerSample,
-                                   const size_t initialMinibatchSize,
-                                   const std::vector<ComputationNodeBasePtr> & featureNodes,
-                                   const std::vector<ComputationNodeBasePtr> & labelNodes,
-                                   const std::vector<ComputationNodeBasePtr> & criterionNodes,
-                                   const std::vector<ComputationNodeBasePtr> & evaluationNodes,
-                                   std::map<std::wstring, Matrix<ElemType>*>* inputMatrices,
-                                   const std::list<ComputationNodeBasePtr> & learnableNodes,
-                                   std::list<Matrix<ElemType>>& smoothedGradients,
-                                   const double learningRateAdjustmentFactor);
-
-    // uses a small percentage of training data of minibatch to
-    // speculatively train with various MB sizes; then picks the best
-    size_t SearchForBestMinibatchSize(ComputationNetworkPtr net,
-                                      ComputationNetworkPtr refNet,
-                                      const ComputationNodeBasePtr& refNode,
-                                      const int epochNumber,
-                                      const size_t numFramesToUseInSearch,
-                                      IDataReader<ElemType>* trainSetDataReader,
-                                      const double learnRatePerSample,
-                                      const std::vector<ComputationNodeBasePtr> & featureNodes,
-                                      const std::vector<ComputationNodeBasePtr> & labelNodes,
-                                      const std::vector<ComputationNodeBasePtr> & criterionNodes,
-                                      const std::vector<ComputationNodeBasePtr> & evaluationNodes,
-                                      std::map<std::wstring, Matrix<ElemType>*>* inputMatrices,
-                                      const std::list<ComputationNodeBasePtr> & learnableNodes,
-                                      std::list<Matrix<ElemType>>& smoothedGradients,
-                                      const size_t minMinibatchSize, const size_t maxMinibatchSize);
-
-    // Attemps to compute the error signal for the whole utterance, which will
-    // be fed to the neural network as features. Currently it is a workaround
-    // for the two-forward-pass sequence and ctc training, which allows
-    // processing more utterances at the same time. Only used in Kaldi2Reader.
-    // TODO: move the two-forward-pass support out of the reader.
-    void AttemptUtteranceDerivativeFeatures(ComputationNetworkPtr net,
-                                            IDataReader<ElemType>* trainSetDataReader,
-                                            const std::vector<ComputationNodeBasePtr> & featureNodes,
-                                            std::map<std::wstring, Matrix<ElemType>*>* inputMatrices);
-
-    size_t TrainOneEpoch(ComputationNetworkPtr net,
-                         ComputationNetworkPtr refNet,
-                         const ComputationNodeBasePtr& refNode,
-                         const int epochNumber,
-                         const size_t epochSize,
-                         IDataReader<ElemType>* trainSetDataReader,
-                         const double learnRatePerSample,
-                         size_t tunedMBSize,
-                         const std::vector<ComputationNodeBasePtr> & featureNodes,
-                         const std::vector<ComputationNodeBasePtr> & labelNodes,
-                         const std::vector<ComputationNodeBasePtr> & criterionNodes,
-                         const std::vector<ComputationNodeBasePtr> & evaluationNodes,
-                         std::map<std::wstring, Matrix<ElemType>*>* inputMatrices,
-                         const std::list<ComputationNodeBasePtr> & learnableNodes,
-                         std::list<Matrix<ElemType>>& smoothedGradients,
-                         /*out*/ double& epochCriterion,
-                         /*out*/ std::vector<double>& epochEvalErrors,
-                         /*out*/ size_t& totalSamplesSeen,
-                         std::string prefixMsg = "");
-
-    void InitDistGradAgg(int numEvalNodes, int traceLevel);
-
-    bool ModelAveragingProcessing(size_t nSamplesSinceLastSync, const std::list<ComputationNodeBasePtr>& learnableNodes, size_t& nProcessedFrames, 
-                                  float& SecondsSinceLastSyncFinished, float& SecondsSpentOnSync);
-
-    size_t ModelAveragingSync(int nSamplesSinceLastSync, const std::list<ComputationNodeBasePtr>& learnableNodes);
-
-public:
-    // UpdateWeightsS - static version of UpdateWeights()
-    static void UpdateWeightsS(const SGD* sgd, Matrix<ElemType>& functionValues,
-                               Matrix<ElemType>& gradientValues,
-                               Matrix<ElemType>& smoothedGradient,
-                               const double learnRatePerSample,
-                               const double momentumPerSample,
-                               size_t actualMBSize,
-                               const double L2RegWeight,
-                               const double L1RegWeight,
-                               const bool needAveMultiplier);
-
-protected:
-    // UpdateWeights - update the weights in
-    void UpdateWeights(const ComputationNodeBasePtr& node,
-                       Matrix<ElemType>& smoothedGradient,
-                       const double learnRatePerSample,
-                       const double momentumPerSample,
-                       const size_t actualMBSize,
-                       const double L2RegWeight, const double L1RegWeight,
-                       const bool needAveMultiplier) const;
-
-    void ClipGradient(Matrix<ElemType>& gradient, const size_t actualMBSize) const;
-
-    void SaveCheckPointInfo(const size_t epoch, const size_t totalSamplesSeen,
-                            const double learnRatePerSample,
-                            const std::list<Matrix<ElemType>>& smoothedGradients,
-                            const double prevCriterion,
-                            const size_t minibatchSize);
-
-    bool LoadCheckPointInfo(const size_t epochNumber,
-                            /*out*/ size_t& totalSamplesSeen,
-                            /*out*/ double& learnRatePerSample,
-                            std::list<Matrix<ElemType>>& smoothedGradients,
-                            /*out*/ double& prevCriterion,
-                            /*out*/ size_t& minibatchSize);
-
-    wstring GetCheckPointFileNameForEpoch(const int epoch);
-    wstring GetModelNameForEpoch(const int epoch, bool bLastModel = false);
-
-    // return -1 if nothing exists
-    int DetermineStartEpoch(const bool makeMode);
-
-    GradientsUpdateType GradUpdateType() const { return m_gradType.mType; }
-    double GradientUpdateNoiseStd() const { return m_gradType.mGaussianNoiseInjectStd; }
-
-public:
-
-#define EPSILON 1e-5
-
-    bool GradientCheck(ComputationNetworkPtr net,
-                       const std::vector<ComputationNodeBasePtr> & criterionNodes,
-                       const std::list<ComputationNodeBasePtr> & learnableNodes,
-                       int npos);
-
-protected:
-    wstring m_modelPath;
-    bool m_keepCheckPointFiles;
-    //bool m_validateAfterModelReloading; // TODO: remove this. Why would one not validate a model?
-
-    wstring m_trainCriterionNodeName;
-    wstring m_evalCriterionNodeName;
-
-    size_t m_prevChosenMinibatchSize;
-    double m_lastFinishedEpochTrainLoss;
-
-    IDistGradAggregator<ElemType>* m_distGradAgg;
-    struct DistGradHeader* m_gradHeader;
-
-private:
-    int SGDTrace(FILE *__restrict __stream, const char *__restrict __format, ...);
-};
-
-}}}
-=======
     double GetLearningRatePerSample(size_t epoch /*BUGBUG workaround:*/, size_t numParallelSequences) const
     {
         return m_learningRatesParam[epoch] / FixUpEffectiveMBSize(m_learningRatesSpecifiedForMBSize[epoch], numParallelSequences);
@@ -743,6 +253,8 @@
     double m_seqGammarCalcWP;
     double m_seqGammarCalcbMMIFactor;
     bool m_seqGammarCalcUsesMBR;
+    size_t m_blankNum;
+
 };
 
 template <class ElemType>
@@ -1002,4 +514,3 @@
     int SGDTrace(FILE* __restrict __stream, const char* __restrict __format, ...);
 };
 } } }
->>>>>>> 4fe5fd72
