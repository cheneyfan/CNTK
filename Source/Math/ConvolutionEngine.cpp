//
// Copyright (c) Microsoft. All rights reserved.
// Licensed under the MIT license. See LICENSE.md file in the project root for full license information.
//

#include "stdafx.h"
#include "ConvolutionEngine.h"
#include "CuDnnConvolutionEngine.h"

namespace Microsoft { namespace MSR { namespace CNTK {

template <class ElemType>
void ConvolutionEngine<ElemType>::Forward(const Tensor4D& inT, const Mat& in, const Filter& filterT, const Mat& filter, 
                                          const ConvDesc& convDesc, const Tensor4D& outT, Mat& out, Mat& workspace)
{
    assert(inT.w() * inT.h() * inT.c() == in.GetNumRows());
    assert(inT.n() == in.GetNumCols());
    assert(filterT.k() == filter.GetNumRows());
    assert(filterT.w() * filterT.h() * filterT.c() == filter.GetNumCols());
    assert(inT.c() == filterT.c());
    assert(outT.c() == filterT.k());
    assert(outT.w() * outT.h() * outT.c() == out.GetNumRows());
    assert(outT.n() == out.GetNumCols());

    EnsureCompatible();
    ForwardCore(inT, in, filterT, filter, convDesc, outT, out, workspace);
}

template <class ElemType>
void ConvolutionEngine<ElemType>::BackwardData(const Tensor4D& srcGradT, const Mat& srcGrad, const Filter& filterT, const Mat& filter, const ConvDesc& convDesc,
                                               const Tensor4D& gradT, Mat& grad, Mat& workspace)
{
    assert(srcGradT.w() * srcGradT.h() * srcGradT.c() == srcGrad.GetNumRows());
    assert(srcGradT.n() == srcGrad.GetNumCols());
    assert(filterT.k() == filter.GetNumRows());
    assert(filterT.w() * filterT.h() * filterT.c() == filter.GetNumCols());
    assert(srcGradT.c() == filterT.k());
    assert(gradT.c() == filterT.c());
    assert(gradT.w() * gradT.h() * gradT.c() == grad.GetNumRows());
    assert(gradT.n() == grad.GetNumCols());

    EnsureCompatible();
    BackwardDataCore(srcGradT, srcGrad, filterT, filter, convDesc, gradT, grad, workspace);
}

template <class ElemType>
void ConvolutionEngine<ElemType>::BackwardFilter(const Tensor4D& srcGradT, const Mat& srcGrad, const Tensor4D& inT, const Mat& in, const ConvDesc& convDesc,
                                                 const Filter& filterT, Mat& filter, bool allowReuse, Mat& workspace)
{
    assert(srcGradT.w() * srcGradT.h() * srcGradT.c() == srcGrad.GetNumRows());
    assert(srcGradT.n() == srcGrad.GetNumCols());
    assert(inT.w() * inT.h() * inT.c() == in.GetNumRows());
    assert(inT.n() == in.GetNumCols());
    assert(srcGradT.c() == filterT.k());
    assert(inT.c() == filterT.c());
    assert(filterT.k() == filter.GetNumRows());
    assert(filterT.w() * filterT.h() * filterT.c() == filter.GetNumCols());

    EnsureCompatible();
    BackwardFilterCore(srcGradT, srcGrad, inT, in, convDesc, filterT, filter, allowReuse, workspace);
}

template <class ElemType>
void ConvolutionEngine<ElemType>::NormalizeBatch(const Tensor4D& inT, const Mat& in, const Tensor4D& scaleBiasT, const Mat& scale, const Mat& bias,
                                                 bool spatial, double expAvgFactor, Mat& runMean, Mat& runInvStdDev, Mat& out,
                                                 double epsilon, Mat& saveMean, Mat& saveInvStdDev)
{
    const size_t crowIn = inT.w() * inT.h() * inT.c();
    if (spatial)
    {
        assert(scaleBiasT.c() == inT.c());
        assert(scaleBiasT.w() == 1);
        assert(scaleBiasT.h() == 1);
        assert(runMean.GetNumRows() == inT.c());
        assert(runInvStdDev.GetNumRows() == inT.c());
    }
    else
    {
        assert(scaleBiasT.c() == inT.c());
        assert(scaleBiasT.w() == inT.w());
        assert(scaleBiasT.h() == inT.h());
        assert(runMean.GetNumRows() == crowIn);
        assert(runInvStdDev.GetNumRows() == crowIn);
    }
    assert(scaleBiasT.n() == 1);
    assert(crowIn == in.GetNumRows());
    assert(crowIn == out.GetNumRows());
    assert(inT.n() == in.GetNumCols());
    assert(inT.n() == out.GetNumCols());
    assert(bias.GetNumCols() == 1);
    assert(scale.GetNumCols() == 1);
    assert(runMean.GetNumCols() == 1);
    assert(runInvStdDev.GetNumCols() == 1);
    assert(runMean.GetNumCols() == saveMean.GetNumCols());
    assert(runMean.GetNumRows() == saveMean.GetNumRows());
    assert(runInvStdDev.GetNumCols() == saveInvStdDev.GetNumCols());
    assert(runInvStdDev.GetNumRows() == saveInvStdDev.GetNumRows());

#ifndef _DEBUG
    UNUSED(crowIn); // crowIn used only in asserts.
#endif

    EnsureCompatibleBatchNorm(spatial);
    NormalizeBatchCore(inT, in, scaleBiasT, scale, bias, spatial, expAvgFactor, runMean, runInvStdDev, out, epsilon, saveMean, saveInvStdDev);
}

template <class ElemType>
void ConvolutionEngine<ElemType>::NormalizeBatchInference(const Tensor4D& inT, const Mat& in, const Tensor4D& scaleBiasT, const Mat& scale, const Mat& bias,
                                                          bool spatial, const Mat& runMean, const Mat& runInvStdDev, Mat& out)
{
    const size_t crowIn = inT.w() * inT.h() * inT.c();

    if (spatial)
    {
        assert(scaleBiasT.c() == inT.c());
        assert(scaleBiasT.w() == 1);
        assert(scaleBiasT.h() == 1);
        assert(scaleBiasT.c() == runMean.GetNumRows());
        assert(scaleBiasT.c() == runInvStdDev.GetNumRows());
    }
    else
    {
        assert(scaleBiasT.c() == inT.c());
        assert(scaleBiasT.w() == inT.w());
        assert(scaleBiasT.h() == inT.h());
        assert(crowIn == runMean.GetNumRows());
        assert(crowIn == runInvStdDev.GetNumRows());
    }
    assert(scaleBiasT.n() == 1);
    assert(crowIn == in.GetNumRows());
    assert(crowIn == out.GetNumRows());
    assert(inT.n() == in.GetNumCols());
    assert(inT.n() == out.GetNumCols());
    assert(bias.GetNumCols() == 1);
    assert(scale.GetNumCols() == 1);
    assert(runMean.GetNumCols() == 1);
    assert(runInvStdDev.GetNumCols() == 1);
#ifndef _DEBUG
    // used only in asserts.
    UNUSED(crowIn);
#endif

    EnsureCompatibleBatchNorm(spatial);
    NormalizeBatchInferenceCore(inT, in, scaleBiasT, scale, bias, spatial, runMean, runInvStdDev, out);
}

template <class ElemType>
void ConvolutionEngine<ElemType>::BackwardNormalizeBatch(const Tensor4D& inT, const Mat& in, const Mat& srcGrad, Mat& grad,
                                                         const Tensor4D& scaleBiasT, const Mat& scale, bool spatial, const Mat& saveMean, const Mat& saveInvStdDev,
                                                         Mat& scaleGrad, Mat& biasGrad)
{
    const size_t crowIn = inT.w() * inT.h() * inT.c();

    if (spatial)
    {
        assert(scaleBiasT.c() == inT.c());
        assert(scaleBiasT.w() == 1);
        assert(scaleBiasT.h() == 1);
    }
    else
    {
        assert(scaleBiasT.c() == inT.c());
        assert(scaleBiasT.w() == inT.w());
        assert(scaleBiasT.h() == inT.h());
    }
    assert(scaleBiasT.n() == 1);
    assert(crowIn == in.GetNumRows());
    assert(crowIn == srcGrad.GetNumRows());
    assert(crowIn == grad.GetNumRows());
    assert(inT.n() == in.GetNumCols());
    assert(inT.n() == srcGrad.GetNumCols());
    assert(inT.n() == grad.GetNumCols());
    assert(scaleGrad.GetNumRows() == scale.GetNumRows());
    assert(scaleGrad.GetNumCols() == scale.GetNumCols());
    assert(biasGrad.GetNumRows() == scale.GetNumRows());
    assert(biasGrad.GetNumCols() == scale.GetNumCols());
#ifndef _DEBUG
    UNUSED(crowIn); // crowIn used only in asserts.
#endif

    EnsureCompatibleBatchNorm(spatial);
    BackwardNormalizeBatchCore(inT, in, srcGrad, grad, scaleBiasT, scale, spatial, saveMean, saveInvStdDev, scaleGrad, biasGrad);
}

//------------------------------------------------------------------
// Default (legacy) convolution engine implementation.
//------------------------------------------------------------------
template <class ElemType>
class DefaultConvolutionEngine : public ConvolutionEngine<ElemType>
{
public:
    using Base = ConvolutionEngine<ElemType>;
    using typename Base::Mat;
    using typename Base::Tensor4D;
    using typename Base::Filter;
    using typename Base::ConvDesc;

public:
    DefaultConvolutionEngine(DEVICEID_TYPE deviceId, ImageLayoutKind imageLayout, size_t maxTempMemSizeInSamples, BatchNormImpl bnImpl)
        : Base(deviceId, imageLayout), m_ones(deviceId), m_maxTempMemSizeInSamples(maxTempMemSizeInSamples), m_bnImpl(bnImpl)
    {
    }

<<<<<<< HEAD
public:
    // TODO: A note on the supported tensor layouts here.
    // TODO: Runtime check whether input tensors are in supported format.
    void Forward(const Tensor4D& inT, const Mat& in, const Filter& filterT, const Mat& filter, const ConvDesc& convDesc,
                 const Tensor4D& outT, Mat& out, Mat& workspace) override
=======
protected:
    using Base::m_deviceId;
    using Base::m_imageLayout;

    void EnsureCompatible() override
>>>>>>> 1e681808
    {
        if (m_imageLayout != ImageLayoutKind::HWC)
            RuntimeError("Default convolution engine currently supports only HWC/legacy layout.");
    }

    void ForwardCore(const Tensor4D& inT, const Mat& in, const Filter& filterT, const Mat& filter, const ConvDesc& convDesc,
                     const Tensor4D& outT, Mat& out, Mat& workspace) override
    {
        size_t packedInputRows = filterT.w() * filterT.h() * filterT.c();
        size_t packedInputColsPerSample = outT.w() * outT.h();
        size_t outputSizePerChannel = packedInputColsPerSample;
        // size_t packedInputDim = packedInputRows * packedInputColsPerSample; // size of each packed input sample
        // size_t inputDim = inT.w() * inT.h() * inT.c();  // size of each input sample

        size_t batchSize = inT.n();
        size_t maxTempMemSizeInSamples = (m_maxTempMemSizeInSamples == 0 ? batchSize : m_maxTempMemSizeInSamples);

        assert(filter.GetNumCols() == packedInputRows && filter.GetNumRows() == outT.c());
        UNUSED(packedInputRows);

        // GPU and 1-dimensional image
        m_gpuSparseOpt = (filterT.h() == 1 &&
                          in.GetCurrentMatrixLocation() == CurrentDataLocation::GPU &&
                          convDesc.wStride() == 1 &&
                          !convDesc.padding() &&
                          in.GetMatrixType() == MatrixType::SPARSE);
        m_gpuSparse1D = (m_gpuSparseOpt && inT.h() == 1);

        out.SwitchToMatrixType(MatrixType::DENSE, MatrixFormat::matrixFormatDense, false);

        // Reshaping is only necessary if we are going to use the unpacking trick
        if (m_gpuSparseOpt)
            out.Reshape(outT.c() * outT.w(), outT.h() * batchSize);
        else
            out.Reshape(outT.c(), outputSizePerChannel * batchSize);

        size_t subBatchSize = min(batchSize, maxTempMemSizeInSamples);
        size_t numSubBatches = (batchSize + subBatchSize - 1) / subBatchSize;

        for (size_t i = 0; i < numSubBatches; i++)
        {
            size_t startSampleId = i * subBatchSize;
            size_t endSampleId = min(batchSize, startSampleId + subBatchSize);
            size_t smallBatchSize = endSampleId - startSampleId;
            Mat inputSubBatch(in.GetDeviceId());

            // We optimize for three different scenarios here by handling them slightly differently.
            // [Scenario 1] Dense: Unroll using AssignPackedConvolutionInput and multiply.
            // [Scenario 2] Sparse 1-D convolution on GPU: for text scenarios we have a specific kernel.
            // [Scenario 3] Sparse all others: convert to dense. Temporary work-around - allocating/de-allocating memory is costly!
            if (in.GetMatrixType() == MatrixType::DENSE || m_gpuSparse1D)
                inputSubBatch = in.ColumnSlice(startSampleId, smallBatchSize);
            else
                inputSubBatch.SetValue(in.ColumnSlice(startSampleId, smallBatchSize), in.GetFormat());

            if (m_gpuSparseOpt)
            {
                if (filterT.w() * inT.c() != filter.GetNumCols())
                    LogicError("Kernel width and weight matrix dimensions don't match.");

                inputSubBatch.Reshape(inT.c() * inT.w(), inT.h() * smallBatchSize);
                Mat outputSubBatch = out.ColumnSlice(startSampleId, outT.h() * smallBatchSize);
                Mat::ConvolveAndWeightedAdd(1, filter, false, inputSubBatch, false, 0, outputSubBatch,
                                            static_cast<int>(inT.c()), convDesc.wStride(), convDesc.padding(), true);
            }
            else
            {
                inputSubBatch.SwitchToMatrixType(MatrixType::DENSE, MatrixFormat::matrixFormatDense, true);
                workspace.AssignPackedConvolutionInput(inputSubBatch,
                                                       inT.w(), inT.h(), inT.c(),
                                                       outT.w(), outT.h(), outT.c(),
                                                       filterT.w(), filterT.h(), convDesc.wStride(), convDesc.hStride(),
                                                       convDesc.padding());

                Mat outputSubBatch = out.ColumnSlice(outputSizePerChannel * startSampleId, outputSizePerChannel * smallBatchSize);

                // workspace.Resize(packedInputRows, packedInputColsPerSample * smallBatchSize);
                // BUGBUG: This ^^ destroys the content of the matrix. Also it seems not to change the size. Does it? Should this be a Reshape()?
                Mat::Multiply(filter, false, workspace, false, outputSubBatch);
            }
        }

        out.Reshape(outT.c() * outputSizePerChannel, batchSize); // each sample becomes a column

        assert(outT.w() * outT.h() * outT.c() == out.GetNumRows());
        assert(outT.n() == out.GetNumCols());
    }

    void BackwardDataCore(const Tensor4D& srcGradT, const Mat& srcGrad, const Filter& filterT, const Mat& filter, const ConvDesc& convDesc,
                          const Tensor4D& gradT, Mat& grad, Mat& workspace) override
    {
        size_t packedInputRows = filterT.w() * filterT.h() * filterT.c();
        size_t packedInputColsPerSample = srcGradT.w() * srcGradT.h();
        size_t outputSizePerChannel = packedInputColsPerSample;
        // size_t packedInputDim = packedInputRows * packedInputColsPerSample; // size of each packed input sample
        // size_t inputDim = gradT.w() * gradT.h() * gradT.c();  // size of each input sample

        size_t batchSize = srcGradT.n();

        size_t maxTempMemSizeInSamples = (m_maxTempMemSizeInSamples == 0 ? batchSize : m_maxTempMemSizeInSamples);

        // Create slice which is the same as full matrix so we can reshape it.
        Matrix<ElemType> srcGradTmp = srcGrad.ColumnSlice(0, srcGrad.GetNumCols());
        srcGradTmp.Reshape(srcGradT.c(), outputSizePerChannel * batchSize); // reshape to match the longernal operation

        size_t subBatchSize = min(batchSize, maxTempMemSizeInSamples);
        size_t numSubBatches = (batchSize + subBatchSize - 1) / subBatchSize;

        for (size_t i = 0; i < numSubBatches; i++)
        {
            size_t startSampleId = i * subBatchSize;
            size_t endSampleId = min(batchSize, startSampleId + subBatchSize);
            size_t smallBatchSize = endSampleId - startSampleId;

            workspace.Resize(packedInputRows, packedInputColsPerSample * smallBatchSize);
            Matrix<ElemType> outputGradientSubBatch = srcGradTmp.ColumnSlice(startSampleId * outputSizePerChannel, smallBatchSize * outputSizePerChannel);
            Matrix<ElemType>::Multiply(filter, true, outputGradientSubBatch, false, workspace);

            Matrix<ElemType> inputGradientSubBatch = grad.ColumnSlice(startSampleId, smallBatchSize);
            workspace.UnpackConvolutionInput(inputGradientSubBatch,
                                             gradT.w(), gradT.h(), gradT.c(),
                                             srcGradT.w(), srcGradT.h(), srcGradT.c(),
                                             filterT.w(), filterT.h(), convDesc.wStride(), convDesc.hStride(),
                                             convDesc.padding());
        }

        assert(srcGradT.w() * srcGradT.h() * srcGradT.c() == srcGrad.GetNumRows());
        assert(srcGradT.n() == srcGrad.GetNumCols());
    }

    void BackwardFilterCore(const Tensor4D& srcGradT, const Mat& srcGrad, const Tensor4D& inT, const Mat& in, const ConvDesc& convDesc,
                            const Filter& filterT, Mat& filter, bool allowReuse, Mat& workspace) override
    {
        size_t packedInputRows = filterT.w() * filterT.h() * filterT.c();
        size_t packedInputColsPerSample = srcGradT.w() * srcGradT.h();
        size_t outputSizePerChannel = packedInputColsPerSample;
        // size_t packedInputDim = packedInputRows * packedInputColsPerSample; // size of each packed input sample
        // size_t inputDim = m_inputImageLayout.width * m_inputImageLayout.height * m_inputImageLayout.channels;  // size of each input sample

        size_t batchSize = inT.n();

        size_t maxTempMemSizeInSamples = (m_maxTempMemSizeInSamples == 0 ? batchSize : m_maxTempMemSizeInSamples);

        // const Matrix<ElemType> & weightMatrix = input0;
        // inputGradientValues.Resize(weightMatrix.GetNumRows(), weightMatrix.GetNumCols()); // should have been resized when preparing gradient computation

        // Create slice which is the same as full matrix so we can reshape it.
        Matrix<ElemType> srcGradTmp = srcGrad.ColumnSlice(0, srcGrad.GetNumCols());
        srcGradTmp.Reshape(srcGradT.c(), outputSizePerChannel * batchSize); // reshape to match the longernal operation

        size_t subBatchSize = min(batchSize, maxTempMemSizeInSamples);
        size_t numSubBatches = (batchSize + subBatchSize - 1) / subBatchSize;

        if (numSubBatches == 1 && allowReuse && !m_gpuSparseOpt) // reuse packed input from evaluation step if it's not changed by either subbatch or recurrent steps.
            // REVIEW alexeyk: the following makes an assumption that data in workspace was filled by Forward call and remained unchanged. Find way to enforce/verify that.
            Matrix<ElemType>::MultiplyAndAdd(srcGradTmp, false, workspace, true, filter);
        else
        {
            for (size_t i = 0; i < numSubBatches; i++)
            {
                size_t startSampleID = i * subBatchSize;
                size_t endSampleID = min(batchSize, startSampleID + subBatchSize);
                size_t smallBatchSize = endSampleID - startSampleID;
                Matrix<ElemType> outputGradientSubBatch = srcGradTmp.ColumnSlice(startSampleID * outputSizePerChannel, smallBatchSize * outputSizePerChannel);

                // We optimize for three different scenarios here by handling them slightly differently.
                // [Scenario 1] Dense: Unroll using AssignPackedConvolutionInput and multiply.
                // [Scenario 2] Sparse 1-D convolution on GPU: for text scenarios we have a specific kernel.
                // [Scenario 3] Sparse all others: convert to dense. Temporary work-around - allocating/de-allocating memory is costly!
                if (m_gpuSparseOpt)
                {
                    Matrix<ElemType> inputSubBatch(in.GetDeviceId());
                    inputSubBatch.SetValue(in.ColumnSlice(startSampleID, smallBatchSize));
                    inputSubBatch.Reshape(inT.c(), smallBatchSize * inT.w() * inT.h());
                    Matrix<ElemType> inputSubBatchSparseReordered(inputSubBatch.GetNumCols(), inputSubBatch.GetNumRows(), inputSubBatch.GetDeviceId(), MatrixType::SPARSE, MatrixFormat::matrixFormatSparseCSC);
                    Matrix<ElemType>::TensorShuffleScaleAndAdd(0.0f, inputSubBatch.Transpose(), 1, inT.w(), 1, smallBatchSize * inT.h(), inT.c(), 1.0f, inputSubBatchSparseReordered, inputSubBatchSparseReordered);

                    Matrix<ElemType> outputGradientSubBatchReordered = Matrix<ElemType>::Zeros(smallBatchSize * srcGradT.h() * srcGradT.w(), srcGradT.c(), outputGradientSubBatch.GetDeviceId());
                    Matrix<ElemType>::TensorShuffleScaleAndAdd(0.0f, outputGradientSubBatch.Transpose(), 1, srcGradT.w(), 1, smallBatchSize * srcGradT.h(), srcGradT.c(), 1.0f, outputGradientSubBatchReordered, outputGradientSubBatchReordered);

                    filter.Reshape(srcGradT.c() * filterT.w(), inT.c());
                    Matrix<ElemType>::ConvolveAndWeightedAdd(1, outputGradientSubBatchReordered, true, inputSubBatchSparseReordered, false, 1, filter, smallBatchSize * inT.h(), convDesc.wStride(), convDesc.padding(), false);
                    filter.Reshape(srcGradT.c(), inT.c() * filterT.w());
                }
                else
                {
                    workspace.Resize(packedInputRows, packedInputColsPerSample * smallBatchSize);
                    Matrix<ElemType> inputSubBatch = in.ColumnSlice(startSampleID, smallBatchSize);
                    inputSubBatch.SwitchToMatrixType(MatrixType::DENSE, inputSubBatch.GetFormat(), true);
                    workspace.AssignPackedConvolutionInput(inputSubBatch,
                                                           inT.w(), inT.h(), inT.c(),
                                                           srcGradT.w(), srcGradT.h(), srcGradT.c(),
                                                           filterT.w(), filterT.h(), convDesc.wStride(), convDesc.hStride(),
                                                           convDesc.padding());

                    Matrix<ElemType>::MultiplyAndAdd(outputGradientSubBatch, false, workspace, true, filter);
                }
            }
        }

        assert(srcGradT.w() * srcGradT.h() * srcGradT.c() == srcGrad.GetNumRows());
        assert(srcGradT.n() == srcGrad.GetNumCols());
    }

    void EnsureCompatibleBatchNorm(bool spatial) override
    {
        if (m_deviceId >= 0)
            InvalidArgument("This engine does not support batch normalization on GPUs.");
        if (m_bnImpl != BatchNormImpl::Cntk)
            InvalidArgument("Only CNTK batch normalization implementation is supported by this engine.");
        if (spatial && m_imageLayout != ImageLayoutKind::CHW)
            InvalidArgument("This engine batch normalization currently supports only CHW data layout for convolutional nodes.");
    }

    void NormalizeBatchCore(const Tensor4D& inT, const Mat& in, const Tensor4D& scaleBiasT, const Mat& scale, const Mat& bias,
                            bool spatial, double expAvgFactor, Mat& runMean, Mat& runInvStdDev, Mat& out, double epsilon, Mat& saveMean, Mat& saveInvStdDev) override
    {
        UNUSED(inT);
        UNUSED(in);
        UNUSED(scaleBiasT);
        UNUSED(scale);
        UNUSED(bias);
        UNUSED(out);
        UNUSED(spatial);
        UNUSED(expAvgFactor);
        UNUSED(runMean);
        UNUSED(runInvStdDev);
        UNUSED(epsilon);
        UNUSED(saveMean);
        UNUSED(saveInvStdDev);
        RuntimeError("Not yet implemented.");
    }

    void NormalizeBatchInferenceCore(const Tensor4D& inT, const Mat& in, const Tensor4D& scaleBiasT, const Mat& scale, const Mat& bias,
                                     bool spatial, const Mat& runMean, const Mat& runInvStdDev, Mat& out) override
    {
        UNUSED(scaleBiasT);
        if (spatial)
        {
            size_t spatialSize = inT.w() * inT.h();
#pragma omp parallel for
            for (long icol = 0; icol < out.GetNumCols(); icol++)
            {
                for (long irow = 0; irow < out.GetNumRows(); irow++)
                {
                    size_t imap = irow / spatialSize;
                    out(irow, icol) = scale(imap, 0) * (in(irow, icol) - runMean(imap, 0)) * runInvStdDev(imap, 0) + bias(imap, 0);
                }
            }
        }
        else
        {
#pragma omp parallel for
            for (long icol = 0; icol < out.GetNumCols(); icol++)
            {
                for (long irow = 0; irow < out.GetNumRows(); irow++)
                {
                    out(irow, icol) = scale(irow, 0) * (in(irow, icol) - runMean(irow, 0)) * runInvStdDev(irow, 0) + bias(irow, 0);
                }
            }
        }
    }

    void BackwardNormalizeBatchCore(const Tensor4D& inT, const Mat& in, const Mat& srcGrad, Mat& grad,
                                    const Tensor4D& scaleBiasT, const Mat& scale, bool spatial, const Mat& saveMean, const Mat& saveInvStdDev,
                                    Mat& scaleGrad, Mat& biasGrad) override
    {
        UNUSED(inT);
        UNUSED(in);
        UNUSED(srcGrad);
        UNUSED(grad);
        UNUSED(scaleBiasT);
        UNUSED(scale);
        UNUSED(scaleGrad);
        UNUSED(biasGrad);
        UNUSED(spatial);
        UNUSED(saveMean);
        UNUSED(saveInvStdDev);
        RuntimeError("Not yet implemented.");
    }

private:
    size_t m_maxTempMemSizeInSamples;
    BatchNormImpl m_bnImpl;
    Mat m_ones;
    bool m_gpuSparseOpt;
    bool m_gpuSparse1D;
};

template class ConvolutionEngine<float>;
template class ConvolutionEngine<double>;

//------------------------------------------------------------------
// Pooling engine.
//------------------------------------------------------------------


template <class ElemType>
void PoolingEngine<ElemType>::Forward(const Tensor4D& inT, const Mat& in, const PoolDesc& poolDesc, const Tensor4D& outT, Mat& out)
{
    assert(inT.w() * inT.h() * inT.c() == in.GetNumRows());
    assert(inT.n() == in.GetNumCols());
    assert(outT.w() * outT.h() * outT.c() == out.GetNumRows());
    assert(outT.n() == out.GetNumCols());

    EnsureCompatible();
    ForwardCore(inT, in, poolDesc, outT, out);
}

template <class ElemType>
void PoolingEngine<ElemType>::Backward(const Tensor4D& outT, const Mat& out, const Mat& srcGrad, const PoolDesc& poolDesc, const Tensor4D& inT, const Mat& in, Mat& grad)
{
    assert(outT.w() * outT.h() * outT.c() == out.GetNumRows());
    assert(outT.n() == out.GetNumCols());
    assert(out.GetNumRows() == srcGrad.GetNumRows());
    assert(out.GetNumCols() == srcGrad.GetNumCols());
    assert(inT.w() * inT.h() * inT.c() == in.GetNumRows());
    assert(inT.n() == in.GetNumCols());
    assert(in.GetNumRows() == grad.GetNumRows());
    assert(in.GetNumCols() == grad.GetNumCols());

    EnsureCompatible();
    BackwardCore(outT, out, srcGrad, poolDesc, inT, in, grad);
}

//------------------------------------------------------------------
// Default (legacy) pooling engine implementation.
//------------------------------------------------------------------
template <class ElemType>
class DefaultPoolingEngine : public PoolingEngine<ElemType>
{
public:
    using Base = PoolingEngine<ElemType>;
    using typename Base::Tensor4D;
    using typename Base::PoolDesc;
    using typename Base::Mat;

public:
    DefaultPoolingEngine(DEVICEID_TYPE deviceId, ImageLayoutKind imageLayout)
        : Base(deviceId, imageLayout)
    {
    }

protected:
    using Base::m_deviceId;
    using Base::m_imageLayout;

    void EnsureCompatible() override
    {
        if (m_imageLayout != ImageLayoutKind::HWC)
            RuntimeError("Default pooling engine currently supports only HWC/legacy layout.");
    }

    void ForwardCore(const Tensor4D& inT, const Mat& in, const PoolDesc& poolDesc, const Tensor4D& outT, Mat& out) override
    {
        if (poolDesc.kind() == PoolDesc::PoolKind::Max)
        {
            out.AssignMaxPoolingResult(in, inT.c(), inT.w(), inT.h(), inT.w() * inT.h() * inT.c(),
                                       outT.w(), outT.h(), outT.w() * outT.h() * outT.c(),
                                       poolDesc.w(), poolDesc.h(), poolDesc.wStride(), poolDesc.hStride());
        }
        else if (poolDesc.kind() == PoolDesc::PoolKind::Average)
        {
            out.AssignAveragePoolingResult(in, inT.c(), inT.w(), inT.h(), inT.w() * inT.h() * inT.c(),
                                           outT.w(), outT.h(), outT.w() * outT.h() * outT.c(),
                                           poolDesc.w(), poolDesc.h(), poolDesc.wStride(), poolDesc.hStride());
        }
        else
            InvalidArgument("Pooling type %d is not supported.", (int)poolDesc.kind());
    }

    void BackwardCore(const Tensor4D& outT, const Mat& out, const Mat& srcGrad, const PoolDesc& poolDesc, const Tensor4D& inT, const Mat& in, Mat& grad) override
    {
        if (poolDesc.kind() == PoolDesc::PoolKind::Max)
        {
            grad.AddMaxPoolingGradient(srcGrad, in, out,
                                       inT.c(), inT.w(), inT.h(), inT.w() * inT.h() * inT.c(),
                                       outT.w(), outT.h(), outT.w() * outT.h() * outT.c(),
                                       poolDesc.w(), poolDesc.h(), poolDesc.wStride(), poolDesc.hStride());
        }
        else if (poolDesc.kind() == PoolDesc::PoolKind::Average)
        {
            grad.AddAveragePoolingGradient(srcGrad, inT.c(), inT.w(), inT.h(), inT.w() * inT.h() * inT.c(),
                                           outT.w(), outT.h(), outT.w() * outT.h() * outT.c(),
                                           poolDesc.w(), poolDesc.h(), poolDesc.wStride(), poolDesc.hStride());
        }
        else
            InvalidArgument("Pooling type %d is not supported.", (int)poolDesc.kind());
    }
};

template class PoolingEngine<float>;
template class PoolingEngine<double>;

template <class ElemType>
class DefaultConvolutionEngineFactory : public ConvolutionEngineFactory<ElemType>
{
public:
    using Base = ConvolutionEngineFactory<ElemType>;
    using typename Base::Tensor4D;
    using typename Base::Tensor4DPtr;
    using typename Base::Filter;
    using typename Base::FilterPtr;
    using typename Base::ConvDesc;
    using typename Base::ConvDescPtr;
    using typename Base::PoolDesc;
    using typename Base::PoolDescPtr;

    using typename Base::ConvEnginePtr;
    using typename Base::PoolEnginePtr;

public:
    Tensor4DPtr CreateTensor(size_t w, size_t h, size_t c, size_t n) override
    {
        return std::make_unique<ConvolutionTensor4D>(w, h, c, n);
    }

    FilterPtr CreateFilter(size_t w, size_t h, size_t c, size_t k) override
    {
        return std::make_unique<Filter>(w, h, c, k);
    }

    ConvDescPtr CreateConvDescriptor(const Tensor4D& /*inT*/, const Filter& /*filterT*/,
                                     size_t wStride, size_t hStride, bool padding) override
    {
        return std::make_unique<ConvDesc>(wStride, hStride, padding);
    }

    PoolDescPtr CreatePoolDescriptor(typename PoolDesc::PoolKind kind, size_t w, size_t h, size_t wStride, size_t hStride, size_t wPad, size_t hPad) override
    {
        return std::make_unique<PoolDesc>(kind, w, h, wStride, hStride, wPad, hPad);
    }

    ConvEnginePtr CreateConvEngine(DEVICEID_TYPE deviceId, ImageLayoutKind imageLayout, size_t maxTempMemSizeInSamples, BatchNormImpl bnImpl) override
    {
        return std::make_unique<DefaultConvolutionEngine<ElemType>>(deviceId, imageLayout, maxTempMemSizeInSamples, bnImpl);
    }

    PoolEnginePtr CreatePoolEngine(DEVICEID_TYPE deviceId, ImageLayoutKind imageLayout) override
    {
        return std::make_unique<DefaultPoolingEngine<ElemType>>(deviceId, imageLayout);
    }
};

template <class ElemType>
std::unique_ptr<ConvolutionEngineFactory<ElemType>> ConvolutionEngineFactory<ElemType>::Create(DEVICEID_TYPE deviceId, EngineType engType, ImageLayoutKind imageLayoutKind)
{
    if (engType == EngineType::Auto)
    {
        // REVIEW alexeyk: make cuDNN default when running on GPU and compiled with cuDNN, add config parameter to enable runtime switch between implementations.
        if (deviceId >= 0 && CuDnnConvolutionEngineFactory<ElemType>::IsSupported(deviceId) && imageLayoutKind == ImageLayoutKind::CHW)
            return Create(deviceId, EngineType::CuDnn, imageLayoutKind);
        else
            return Create(deviceId, EngineType::Legacy, imageLayoutKind);
    }
    else if (engType == EngineType::CuDnn)
    {
        if (imageLayoutKind != ImageLayoutKind::CHW)
            InvalidArgument("ConvolutionEngineFactory: ImageLayout '%s' is not compatible with the cuDNN engine.", ToString(imageLayoutKind).c_str());
        if (deviceId >= 0 && CuDnnConvolutionEngineFactory<ElemType>::IsSupported(deviceId))
            return std::make_unique<CuDnnConvolutionEngineFactory<ElemType>>();
        RuntimeError("cuDNN convolution engine is not supported, check the device id and whether the code was compiled with cuDNN.");
    }
    else if (engType == EngineType::Legacy)
    {
        return std::make_unique<DefaultConvolutionEngineFactory<ElemType>>();
    }

    RuntimeError("Not supported convolution engine type: %d.", (int)engType);
}

template class ConvolutionEngineFactory<float>;
template class ConvolutionEngineFactory<double>;
} } }<|MERGE_RESOLUTION|>--- conflicted
+++ resolved
@@ -201,26 +201,18 @@
     {
     }
 
-<<<<<<< HEAD
-public:
-    // TODO: A note on the supported tensor layouts here.
-    // TODO: Runtime check whether input tensors are in supported format.
-    void Forward(const Tensor4D& inT, const Mat& in, const Filter& filterT, const Mat& filter, const ConvDesc& convDesc,
-                 const Tensor4D& outT, Mat& out, Mat& workspace) override
-=======
 protected:
     using Base::m_deviceId;
     using Base::m_imageLayout;
 
     void EnsureCompatible() override
->>>>>>> 1e681808
     {
         if (m_imageLayout != ImageLayoutKind::HWC)
             RuntimeError("Default convolution engine currently supports only HWC/legacy layout.");
     }
 
     void ForwardCore(const Tensor4D& inT, const Mat& in, const Filter& filterT, const Mat& filter, const ConvDesc& convDesc,
-                     const Tensor4D& outT, Mat& out, Mat& workspace) override
+                 const Tensor4D& outT, Mat& out, Mat& workspace) override
     {
         size_t packedInputRows = filterT.w() * filterT.h() * filterT.c();
         size_t packedInputColsPerSample = outT.w() * outT.h();
@@ -303,7 +295,7 @@
     }
 
     void BackwardDataCore(const Tensor4D& srcGradT, const Mat& srcGrad, const Filter& filterT, const Mat& filter, const ConvDesc& convDesc,
-                          const Tensor4D& gradT, Mat& grad, Mat& workspace) override
+                      const Tensor4D& gradT, Mat& grad, Mat& workspace) override
     {
         size_t packedInputRows = filterT.w() * filterT.h() * filterT.c();
         size_t packedInputColsPerSample = srcGradT.w() * srcGradT.h();
@@ -345,7 +337,7 @@
     }
 
     void BackwardFilterCore(const Tensor4D& srcGradT, const Mat& srcGrad, const Tensor4D& inT, const Mat& in, const ConvDesc& convDesc,
-                            const Filter& filterT, Mat& filter, bool allowReuse, Mat& workspace) override
+                        const Filter& filterT, Mat& filter, bool allowReuse, Mat& workspace) override
     {
         size_t packedInputRows = filterT.w() * filterT.h() * filterT.c();
         size_t packedInputColsPerSample = srcGradT.w() * srcGradT.h();
@@ -429,7 +421,7 @@
     }
 
     void NormalizeBatchCore(const Tensor4D& inT, const Mat& in, const Tensor4D& scaleBiasT, const Mat& scale, const Mat& bias,
-                            bool spatial, double expAvgFactor, Mat& runMean, Mat& runInvStdDev, Mat& out, double epsilon, Mat& saveMean, Mat& saveInvStdDev) override
+                        bool spatial, double expAvgFactor, Mat& runMean, Mat& runInvStdDev, Mat& out, double epsilon, Mat& saveMean, Mat& saveInvStdDev) override
     {
         UNUSED(inT);
         UNUSED(in);
@@ -448,7 +440,7 @@
     }
 
     void NormalizeBatchInferenceCore(const Tensor4D& inT, const Mat& in, const Tensor4D& scaleBiasT, const Mat& scale, const Mat& bias,
-                                     bool spatial, const Mat& runMean, const Mat& runInvStdDev, Mat& out) override
+                                 bool spatial, const Mat& runMean, const Mat& runInvStdDev, Mat& out) override
     {
         UNUSED(scaleBiasT);
         if (spatial)
@@ -478,8 +470,8 @@
     }
 
     void BackwardNormalizeBatchCore(const Tensor4D& inT, const Mat& in, const Mat& srcGrad, Mat& grad,
-                                    const Tensor4D& scaleBiasT, const Mat& scale, bool spatial, const Mat& saveMean, const Mat& saveInvStdDev,
-                                    Mat& scaleGrad, Mat& biasGrad) override
+                                const Tensor4D& scaleBiasT, const Mat& scale, bool spatial, const Mat& saveMean, const Mat& saveInvStdDev,
+                                Mat& scaleGrad, Mat& biasGrad) override
     {
         UNUSED(inT);
         UNUSED(in);
@@ -687,4 +679,5 @@
 
 template class ConvolutionEngineFactory<float>;
 template class ConvolutionEngineFactory<double>;
-} } }+
+}}}