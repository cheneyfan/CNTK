//
// Copyright (c) Microsoft. All rights reserved.
// Licensed under the MIT license. See LICENSE.md file in the project root for full license information.
//
// ReaderShim.cpp: implementation for shim wrapping the new reader interface
//

#define _CRT_SECURE_NO_WARNINGS

#ifdef _WIN32
#include <objbase.h>
#endif

#include <sstream>
#include "Basics.h"

#define DATAREADER_EXPORTS // creating the exports here
#include "DataReader.h"
#include "ReaderShim.h"
#include "TimerUtility.h"

namespace Microsoft { namespace MSR { namespace CNTK {

template <class ElemType>
ReaderShim<ElemType>::ReaderShim(ReaderFactory factory)
    : m_factory(factory), m_deviceId(CPUDEVICE)
{
}

template <class ElemType>
void ReaderShim<ElemType>::Init(const ConfigParameters& config)
{
    intargvector numberOfuttsPerMinibatchForAllEpochs =
        config(L"nbruttsineachrecurrentiter", ConfigParameters::Array(intargvector(vector<int> { 1 })));

    bool prefetch = config(L"prefetch", true);
    // if prefetch - launching asynchronously,
    // otherwise deferring - synchronous execution during .get() call
    m_launchType = prefetch ? launch::async : launch::deferred;

    m_numParallelSequences = numberOfuttsPerMinibatchForAllEpochs[0];

    m_reader = m_factory(config);
    m_streams = m_reader->GetStreamDescriptions();
    for (auto i : m_streams)
    {
        m_nameToStreamId.insert(std::make_pair(i->m_name, i->m_id));
    }
}

template <class ElemType>
void ReaderShim<ElemType>::StartMinibatchLoop(size_t mbSize, size_t epoch, const std::unordered_set<InputStreamDescription>& inputs, size_t requestedEpochSamples)
{
    return StartDistributedMinibatchLoop(mbSize, epoch, 0, 1, inputs, requestedEpochSamples);
}

template <class ElemType>
void ReaderShim<ElemType>::StartDistributedMinibatchLoop(
    size_t requestedMBSize,
    size_t epoch,
    size_t subsetNum,
    size_t numSubsets,
    const std::unordered_set<InputStreamDescription>& inputs,
    size_t requestedEpochSamples /*= requestDataSize*/)
{
    // For adaptive minibatch, make sure there are no outstanding reads.
    if (m_prefetchTask.valid())
    {
        m_prefetchTask.wait();
    }

    EpochConfiguration config;
    config.m_workerRank = subsetNum;
    config.m_numberOfWorkers = numSubsets;
    config.m_minibatchSizeInSamples = requestedMBSize;
    config.m_totalEpochSizeInSamples = requestedEpochSamples;
    config.m_epochIndex = epoch;

    std::map<std::wstring, int> inputDescriptions;
    auto device = std::find_if(inputs.begin(), inputs.end(), [](const InputStreamDescription& d) { return d.m_deviceId != CPUDEVICE; });

    m_deviceId = device != inputs.end() ? device->m_deviceId : CPUDEVICE;


    for (const auto& i : inputs)
    {
        inputDescriptions[i.m_name] = i.m_deviceId;
        m_prefetchBuffer[i.m_name] = std::make_shared<Matrix<ElemType>>(i.m_deviceId);
    }

    Matrix<ElemType>::EnableConcurrentRead(m_deviceId);

    m_reader->StartEpoch(config, inputDescriptions);
    m_endOfEpoch = false;

    // Starting the prefetch task. There is always a single async read in flight.
    // When the network requests a new minibatch, we wait for the current async to finish,
<<<<<<< HEAD
    // return the result and kick off the new one.
    m_prefetchTask = std::async(m_launchType, [this]() { return PrefetchMinibatch(); });
=======
    // return the result and kick off a new one.
    m_prefetchTask = std::async(m_launchType, [this]()
    {
        Timer timer;
        timer.Start();
        auto m =  m_reader->ReadMinibatch();
        timer.Stop();
        double readTime = timer.ElapsedSeconds();
        fprintf(stderr, "Reading time of the minibatch inside future: %.5gs\n", readTime);
        return m;
    });
>>>>>>> a28a2320
}

string EnumerateInputs(const map<wstring, size_t> &nameToStreamId)
{
    // TODO use boost::algorithm::join, boost::adapters::transformed, make this a generic function
    std::stringstream str;
    bool first = true;

    for (auto s : nameToStreamId)
    {
        str << (first ? "" : ", ");
        auto name = msra::strfun::utf8(s.first);
        str << '\"' << name.c_str() << '\"';
        first = false;
    }

    return str.str();
}

template <class ElemType>
bool ReaderShim<ElemType>::GetMinibatch(StreamMinibatchInputs& matrices)
{
    // TODO: verify that the set of matrix names is identical 
    // to the set of reader input names. Warn if it's a subset, throw
    // if it's a superset.
    if (m_endOfEpoch)
    {
        return false;
    }

<<<<<<< HEAD
    //TODO: Set proper format on matrices?

=======
    Timer timer;
    timer.Start();
>>>>>>> a28a2320

    // Check that all matrices have the same device id.
    // If not we should inject the IMemoryProvider per stream.
    int deviceId = matrices.begin()->second.matrix->GetDeviceId();
    for (auto mx : matrices)
        assert(mx.second.matrix->GetDeviceId() == deviceId), UNUSED(deviceId);

    assert(m_prefetchTask.valid());

    // Do sanity checks:
    for (const auto& mx : matrices)
    {
        if (m_nameToStreamId.find(mx.first) == m_nameToStreamId.end())
        {
            string inputNames = EnumerateInputs(m_nameToStreamId);
            RuntimeError("Could not map input '%ls' to the reader. Reader outputs only [%s].",
                mx.first.c_str(), inputNames.c_str());
        }
    }

<<<<<<< HEAD
    auto result = m_prefetchTask.get();

    // Ok, prefetch is done.
    m_endOfEpoch = result.first;
    bool dataNotEmpty = result.second;

    if (m_endOfEpoch && !dataNotEmpty) // No data and end of epoch, simply return.
    {
        return false;
    }

    // We have some data - let's swap it.
    // Safe to swap the matrices now.
    for (auto i = matrices.begin(); i != matrices.end(); ++i)
=======
    timer.Stop();
    double readTime = timer.ElapsedSeconds();
    fprintf(stderr, "Reading time of the minibatch: %.5gs\n", readTime);

    // Reset stale mb layouts.
    // BUGBUG: This seems incorrect. (1) layouts should all be updated below, and (2) some of these layouts are the same, we are resetting them twice.
    for (const auto& iter : matrices)
>>>>>>> a28a2320
    {
        std::swap(i->second.GetMatrix<ElemType>(), *m_prefetchBuffer[i->first]);

        // BUGBUG: This seems incorrect. (1) layouts should all be updated below, and (2) some of these layouts are the same, we are resetting them twice.
        i->second.pMBLayout->Init(1, 0);
    }

<<<<<<< HEAD
    // Let's take care of layouts now.

    // a map to generate error messages when checking layout constraints.
=======
    timer.Restart();
    // a map to generate error messages when checking layout constraints. 
>>>>>>> a28a2320
    map<wstring, wstring> layoutToInputMap;

    // Let's now check the layouts and throw if the same layout is beeing assigned twice.
    for (auto i = matrices.begin(); i != matrices.end(); ++i)
    {
        auto streamLayout = m_prefetchMbLayouts[i->first];
        auto& layout = i->second.pMBLayout;
        if (layout->GetNumCols() == 0) // just initialized, let's take the layout of the reader.
        {
            // layout is empty, copy layout info from the reader
            layout->CopyFrom(streamLayout, /*keepName*/ true);
            layoutToInputMap[layout->GetAxisName()] = i->first;
        }
        else if (*layout != *streamLayout) // this does a deep value-level comparison
        {
            RuntimeError("Dynamic axis layout '%ls' is shared between inputs '%ls' and '%ls', but layouts generated "
                "from the input data are incompatible on this axis. Are you using different sequence lengths? "
                "Did you consider adding a DynamicAxis() to the Input nodes?",
                layout->GetAxisName(), layoutToInputMap[layout->GetAxisName()].c_str(), i->first);
        }
    }
    timer.Stop();
    double copyTime = timer.ElapsedSeconds();
    fprintf(stderr, "Copy time of the minibatch: %.5gs\n", copyTime);

    // Number of logical sequences should be the same across all streams.
    // So pick up the first one.
    m_numParallelSequences = matrices.begin()->second.pMBLayout->GetNumParallelSequences();

    // It is time to issue the next prefetch.
    if (!m_endOfEpoch)
    {
        // Starting the prefetch task. There is always a single async read in flight.
        // When the network requests a new minibatch, we wait for the current async to finish,
<<<<<<< HEAD
        // return the result and kick off the new one.
        m_prefetchTask = std::async(m_launchType, [this]() { return PrefetchMinibatch(); });
    }

    return dataNotEmpty;
}

template <class ElemType>
std::pair<bool, bool> ReaderShim<ElemType>::PrefetchMinibatch()
{
    Matrix<ElemType>::SetDevice(m_prefetchBuffer.begin()->second->GetDeviceId());

    Minibatch minibatch = m_reader->ReadMinibatch();

    // If there is no data we can simply return.
    if (minibatch.m_data.empty())
    {
        return std::make_pair(minibatch.m_endOfEpoch, false);
=======
        // return the result and kick off a new one.
        m_prefetchTask = std::async(m_launchType, [this]()
        {
            Timer t;
            t.Start();
            auto m = m_reader->ReadMinibatch();
            t.Stop();
            double readTime = t.ElapsedSeconds();
            fprintf(stderr, "Reading time of the minibatch inside future: %.5gs\n", readTime);
            return m;
        });
>>>>>>> a28a2320
    }

    // Ok we have some data. Let's load it to GPU.
    for (const auto& mx : m_prefetchBuffer)
    {
        size_t streamId = m_nameToStreamId[mx.first];
        const auto& stream = minibatch.m_data[streamId];
        m_prefetchMbLayouts[mx.first] = stream->m_layout;

        size_t sampleSize = m_streams[streamId]->m_sampleLayout->GetNumElements();
        FillMatrixFromStream(m_streams[streamId]->m_storageType, mx.second.get(), sampleSize, stream);
    }

    Matrix<ElemType>::SyncPendingRead(m_prefetchBuffer.begin()->second->GetDeviceId());

    return std::make_pair(minibatch.m_endOfEpoch, true);
}


template <class ElemType>
/*static*/ void ReaderShim<ElemType>::FillMatrixFromStream(StorageType type, Matrix<ElemType>* matrix, size_t numRows, const StreamMinibatchPtr& stream)
{
    size_t numCols = stream->m_layout->GetNumCols();

    if (type == StorageType::dense)
    {
        auto data = reinterpret_cast<const ElemType*>(stream->m_data);
        matrix->SetValue(numRows, numCols, matrix->GetDeviceId(), const_cast<ElemType*>(data), matrixFlagNormal, true);
    }
    else if (type == StorageType::sparse_csc)
    {
        // In the sparse case the m_data layout is identical to CUDA's CSC layout
        // (see http://docs.nvidia.com/cuda/cusparse/#compressed-sparse-column-format-csc).
        size_t* data = reinterpret_cast<size_t*>(stream->m_data);
        size_t nnzCount = *data;
        ElemType* values = reinterpret_cast<ElemType*>(data + 1);
        IndexType* rows = reinterpret_cast<IndexType*>(values + nnzCount);
        IndexType* columns = reinterpret_cast<IndexType*>(rows + nnzCount);
        matrix->SetMatrixFromCSCFormat(columns, rows, values, nnzCount, numRows, numCols, true);
    }
    else 
    {
        RuntimeError("Storage type %d is not supported.", (int)type);
    }
}

template <class ElemType>
bool ReaderShim<ElemType>::DataEnd() { return false; } // Note: Return value never used.

template <class ElemType>
void ReaderShim<ElemType>::CopyMBLayoutTo(MBLayoutPtr layout)
{
    // This method is inherited from IDataReader and should be removed in the near future.
    NOT_IMPLEMENTED;
}

// TODO: We should return 0 here.
// This forbids the use of learning-rate and momentum per MB if truncation is enabled.
template <class ElemType>
size_t ReaderShim<ElemType>::GetNumParallelSequencesForFixingBPTTMode()
{
    // BUGBUG This is a property of the stream, of which this reader might produce several, with different nr. of
    // parallel sequences. Thus this property doesn't make sense anymore.
    // This method is called by 
    // * DataReaderHelpers::GetNumSubminibatchesNeeded to estimate mb size
    // * ComputationNetwork::SetBatchNormalizationTimeConstants to compute learning rate per sample
    // * ComputationNetwork::SetBatchNormalizationTimeConstants to compute actual mb size and momentum per sample
    // * SGD::AdaptiveMinibatchSizing  to compute learning rate per sample
    return m_numParallelSequences;
}

template class ReaderShim<float>;
template class ReaderShim<double>;
} } }<|MERGE_RESOLUTION|>--- conflicted
+++ resolved
@@ -95,22 +95,12 @@
 
     // Starting the prefetch task. There is always a single async read in flight.
     // When the network requests a new minibatch, we wait for the current async to finish,
-<<<<<<< HEAD
     // return the result and kick off the new one.
-    m_prefetchTask = std::async(m_launchType, [this]() { return PrefetchMinibatch(); });
-=======
-    // return the result and kick off a new one.
-    m_prefetchTask = std::async(m_launchType, [this]()
-    {
-        Timer timer;
-        timer.Start();
-        auto m =  m_reader->ReadMinibatch();
-        timer.Stop();
-        double readTime = timer.ElapsedSeconds();
-        fprintf(stderr, "Reading time of the minibatch inside future: %.5gs\n", readTime);
-        return m;
+    m_prefetchTask = std::async(m_launchType, 
+    [this]()
+    {
+        return PrefetchMinibatch();
     });
->>>>>>> a28a2320
 }
 
 string EnumerateInputs(const map<wstring, size_t> &nameToStreamId)
@@ -141,13 +131,7 @@
         return false;
     }
 
-<<<<<<< HEAD
     //TODO: Set proper format on matrices?
-
-=======
-    Timer timer;
-    timer.Start();
->>>>>>> a28a2320
 
     // Check that all matrices have the same device id.
     // If not we should inject the IMemoryProvider per stream.
@@ -168,8 +152,11 @@
         }
     }
 
-<<<<<<< HEAD
+    Timer timer;
+    timer.Start();
     auto result = m_prefetchTask.get();
+    timer.Stop();
+    fprintf(stderr, "Waiting on the prefetch future: %.5gs\n", timer.ElapsedSeconds());
 
     // Ok, prefetch is done.
     m_endOfEpoch = result.first;
@@ -183,15 +170,6 @@
     // We have some data - let's swap it.
     // Safe to swap the matrices now.
     for (auto i = matrices.begin(); i != matrices.end(); ++i)
-=======
-    timer.Stop();
-    double readTime = timer.ElapsedSeconds();
-    fprintf(stderr, "Reading time of the minibatch: %.5gs\n", readTime);
-
-    // Reset stale mb layouts.
-    // BUGBUG: This seems incorrect. (1) layouts should all be updated below, and (2) some of these layouts are the same, we are resetting them twice.
-    for (const auto& iter : matrices)
->>>>>>> a28a2320
     {
         std::swap(i->second.GetMatrix<ElemType>(), *m_prefetchBuffer[i->first]);
 
@@ -199,14 +177,8 @@
         i->second.pMBLayout->Init(1, 0);
     }
 
-<<<<<<< HEAD
     // Let's take care of layouts now.
-
     // a map to generate error messages when checking layout constraints.
-=======
-    timer.Restart();
-    // a map to generate error messages when checking layout constraints. 
->>>>>>> a28a2320
     map<wstring, wstring> layoutToInputMap;
 
     // Let's now check the layouts and throw if the same layout is beeing assigned twice.
@@ -228,9 +200,6 @@
                 layout->GetAxisName(), layoutToInputMap[layout->GetAxisName()].c_str(), i->first);
         }
     }
-    timer.Stop();
-    double copyTime = timer.ElapsedSeconds();
-    fprintf(stderr, "Copy time of the minibatch: %.5gs\n", copyTime);
 
     // Number of logical sequences should be the same across all streams.
     // So pick up the first one.
@@ -241,9 +210,12 @@
     {
         // Starting the prefetch task. There is always a single async read in flight.
         // When the network requests a new minibatch, we wait for the current async to finish,
-<<<<<<< HEAD
         // return the result and kick off the new one.
-        m_prefetchTask = std::async(m_launchType, [this]() { return PrefetchMinibatch(); });
+        m_prefetchTask = std::async(m_launchType, 
+            [this]()
+        {
+            return PrefetchMinibatch();
+        });
     }
 
     return dataNotEmpty;
@@ -253,28 +225,19 @@
 std::pair<bool, bool> ReaderShim<ElemType>::PrefetchMinibatch()
 {
     Matrix<ElemType>::SetDevice(m_prefetchBuffer.begin()->second->GetDeviceId());
-
+    Timer timer;
+    timer.Start();
     Minibatch minibatch = m_reader->ReadMinibatch();
+    timer.Stop();
+    fprintf(stderr, "Reading time of the minibatch inside future: %.5gs\n", timer.ElapsedSeconds());
 
     // If there is no data we can simply return.
     if (minibatch.m_data.empty())
     {
         return std::make_pair(minibatch.m_endOfEpoch, false);
-=======
-        // return the result and kick off a new one.
-        m_prefetchTask = std::async(m_launchType, [this]()
-        {
-            Timer t;
-            t.Start();
-            auto m = m_reader->ReadMinibatch();
-            t.Stop();
-            double readTime = t.ElapsedSeconds();
-            fprintf(stderr, "Reading time of the minibatch inside future: %.5gs\n", readTime);
-            return m;
-        });
->>>>>>> a28a2320
-    }
-
+    }
+
+    timer.Restart();
     // Ok we have some data. Let's load it to GPU.
     for (const auto& mx : m_prefetchBuffer)
     {
@@ -287,6 +250,9 @@
     }
 
     Matrix<ElemType>::SyncPendingRead(m_prefetchBuffer.begin()->second->GetDeviceId());
+
+    timer.Stop();
+    fprintf(stderr, "Copy time of the minibatch inside future: %.5gs\n", timer.ElapsedSeconds());
 
     return std::make_pair(minibatch.m_endOfEpoch, true);
 }
